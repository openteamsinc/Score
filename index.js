const fs = require('fs/promises');
const core = require('@actions/core');
const github = require('@actions/github');
const { exec } = require('child_process');
const util = require('util');
const execPromise = util.promisify(exec);

// Validate package names using a regex (for valid package name characters)
function isValidPackageName(packageName) {
    const packageNamePattern = /^[a-zA-Z0-9._-]+$/;
    return packageNamePattern.test(packageName);
}

function stripVersion(packageLine) {
    return packageLine.split(/[<>=~!]/)[0].trim();
}

function processPackageLine(line) {
    const cleanLine = line.split('#')[0].trim();
    if (!cleanLine || cleanLine.startsWith('-')) return null;
    return stripVersion(cleanLine);
}

// Fetch package information from the Score API
async function fetchPackageScore(packageName) {
    const url = `https://openteams-score.vercel.app/api/package/pypi/${packageName}`;
    try {
        const response = await fetch(url);
        if (response.ok) {
            return await response.json();
        } else {
            throw new Error(`Request failed with status code ${response.status}`);
        }
    } catch (error) {
        throw new Error(`Error fetching package ${packageName}: ${error.message}`);
    }
}

async function annotatePackage(packageName, filePath, lineNumber) {
    try {
        const response = await fetchPackageScore(packageName);
        if (response && response.source) {
            const { maturity, health_risk } = response.source;
            const maturityValue = maturity ? maturity.value : 'Unknown';
            const healthRiskValue = health_risk ? health_risk.value : 'Unknown';

            let recommendation = '';
            let logFunction = core.notice; // Default log level is notice

            // Determine log level and recommendation based on maturity and health risk
            if (maturityValue === 'Mature' && healthRiskValue === 'Healthy') {
                recommendation = 'This package is likely to enhance stability and maintainability with minimal risks.';
                logFunction = core.notice; // Healthy package, log as notice
            } else if (maturityValue === 'Mature' && healthRiskValue === 'Moderate Risk') {
                recommendation = 'The package is stable but may introduce some moderate risks.';
                logFunction = core.warning; // Moderate risk, log as warning
            } else if (maturityValue === 'Mature' && healthRiskValue === 'High Risk') {
                recommendation = 'The package is stable but introduces high risks.';
                logFunction = core.error; // High risk, log as error
            } else if (maturityValue === 'Developing' && healthRiskValue === 'Healthy') {
                recommendation = 'The package is in development but poses low risks.';
                logFunction = core.notice; // Developing but healthy, log as notice
            } else if (maturityValue === 'Experimental' || healthRiskValue === 'High Risk') {
                recommendation = 'This package may pose significant risks to stability and maintainability.';
                logFunction = core.error; // Experimental or high risk, log as error
            } else if (maturityValue === 'Legacy') {
                recommendation = 'This package is legacy and may not be stable, consider alternatives.';
                logFunction = core.warning; // Legacy package, log as warning
            } else if (
                ['Not Found', 'Unknown', 'Placeholder'].includes(maturityValue) || 
                ['Not Found', 'Unknown', 'Placeholder', 'Healthy'].includes(healthRiskValue)
            ) {
                recommendation = 'Insufficient data to make an informed recommendation.';
                logFunction = core.notice; // Uncertain data or healthy, log as notice
            } else {
                recommendation = 'Insufficient data to make an informed recommendation.';
                logFunction = core.warning; // General warning for unspecified cases
            }

            // Add annotation to the specific file and line number
            logFunction(`Package ${packageName}: (Maturity: ${maturityValue}, Health: ${healthRiskValue}). ${recommendation}`, {
                file: filePath,
                startLine: lineNumber,
                endLine: lineNumber
            });
        } else {
            // When the package is not found, use core.notice
            core.notice(`Package ${packageName} not found.`, {
                file: filePath,
                startLine: lineNumber,
                endLine: lineNumber
            });
        }
    } catch (error) {
        core.error(`Error looking up package ${packageName}: ${error.message}`, {
            file: filePath,
            startLine: lineNumber,
            endLine: lineNumber
        });
    }
}

<<<<<<< HEAD
// Fetch modified lines in the PR
async function getModifiedLines(filePath) {
    const { context } = github;
    const baseRef = context.payload.pull_request.base.ref;
    const headRef = context.payload.pull_request.head.ref;

    try {
        // Fetch and check out the base branch to diff against
        await execPromise(`git fetch origin ${baseRef}`);
        await execPromise(`git checkout ${baseRef}`);

        // Get the diff between the base branch and the current branch
        const { stdout, stderr } = await execPromise(`git diff origin/${baseRef} ${headRef} -- ${filePath}`);
        if (stderr) {
            throw new Error(`Error fetching diff: ${stderr}`);
        }

        const patchLines = stdout.split('\n');
        const modifiedLines = [];

        let lineNumber = 0;

        // Parse the diff to find the modified lines
        for (const line of patchLines) {
            if (line.startsWith('@@')) {
                const match = /@@ -\d+,\d+ \+(\d+),/.exec(line);
                lineNumber = match ? parseInt(match[1], 10) : lineNumber;
            } else if (line.startsWith('+') && !line.startsWith('+++')) {
                // Add the current line number if it's an addition
                modifiedLines.push(lineNumber);
                lineNumber++;
            } else if (!line.startsWith('-')) {
                // If it's a context line (not removed), increment the line number
                lineNumber++;
            }
        }

        return modifiedLines;
    } catch (error) {
        core.setFailed(`Error getting modified lines: ${error.message}`);
        return [];
    }
}

=======
// Main function to process the requirements.txt file for pip packages
>>>>>>> 9d0859bb
async function run() {
    const filePath = 'requirements.txt';
    const ecosystem = core.getInput('package-ecosystem', { required: true });
    const annotateModifiedOnly = core.getInput('annotate-modified-only') === 'true';

    if (ecosystem !== 'pip') {
        core.setFailed(`Unsupported package ecosystem: ${ecosystem}`);
        return;
    }

    let modifiedLines = [];
    if (annotateModifiedOnly) {
        modifiedLines = await getModifiedLines(filePath);
        if (modifiedLines.length === 0) {
            core.info(`No modified lines found in ${filePath}`);
            return;
        }
    }

    try {
        const packages = (await fs.readFile(filePath, 'utf-8')).split('\n').filter(pkg => pkg);

        packages.forEach((packageLine, index) => {
            const packageName = processPackageLine(packageLine);
            const lineNumber = index + 1;

            if (packageName) {
                if (!isValidPackageName(packageName)) {
                    core.error(`Invalid package name: ${packageName}`, {
                        file: filePath,
                        startLine: lineNumber,
                        endLine: lineNumber
                    });
                    return;
                }

                if (!annotateModifiedOnly || modifiedLines.includes(lineNumber)) {
                    annotatePackage(packageName, filePath, lineNumber);
                }
            }
        });
    } catch (error) {
        core.setFailed(`Failed to read ${filePath}: ${error.message}`);
    }
}

run();<|MERGE_RESOLUTION|>--- conflicted
+++ resolved
@@ -100,7 +100,6 @@
     }
 }
 
-<<<<<<< HEAD
 // Fetch modified lines in the PR
 async function getModifiedLines(filePath) {
     const { context } = github;
@@ -145,9 +144,7 @@
     }
 }
 
-=======
 // Main function to process the requirements.txt file for pip packages
->>>>>>> 9d0859bb
 async function run() {
     const filePath = 'requirements.txt';
     const ecosystem = core.getInput('package-ecosystem', { required: true });
