const fs = require('fs/promises');
const core = require('@actions/core');

function isValidPackageName(packageName) {
    const packageNamePattern = /^[a-zA-Z0-9._-]+$/;
    return packageNamePattern.test(packageName);
}

function stripVersion(packageLine) {
    return packageLine.split(/[<>=~!]/)[0].trim();
}

function processPackageLine(line) {
    const cleanLine = line.split('#')[0].trim();
    if (!cleanLine || cleanLine.startsWith('-')) return null;
    return stripVersion(cleanLine);
}

async function fetchPackageScore(packageName, ecosystem) {
    let url;
    if (ecosystem === 'pip') {
        url = `https://openteams-score.vercel.app/api/package/pypi/${packageName}`;
    } else if (ecosystem === 'conda') {
        url = `https://openteams-score.vercel.app/api/package/conda/conda-forge/${packageName}`;
    } else {
        throw new Error(`Unsupported package ecosystem: ${ecosystem}`);
    }

    try {
        const response = await fetch(url);
        if (response.ok) {
            return await response.json();
        } else {
            throw new Error(`Request failed with status code ${response.status}`);
        }
    } catch (error) {
        throw new Error(`Error fetching package ${packageName}: ${error.message}`);
    }
}

async function annotatePackage(packageName, filePath, lineNumber, ecosystem) {
    try {
        const response = await fetchPackageScore(packageName, ecosystem);
        if (response && response.source) {
            const { maturity, health_risk } = response.source;
            const maturityValue = maturity ? maturity.value : 'Unknown';
            const healthRiskValue = health_risk ? health_risk.value : 'Unknown';

            let recommendation = '';
            let logFunction = core.notice; // Default log level is notice

            // Determine log level and recommendation based on maturity and health risk
            if (maturityValue === 'Mature' && healthRiskValue === 'Healthy') {
                recommendation = 'This package is likely to enhance stability and maintainability with minimal risks.';
                logFunction = core.notice; // Healthy package, log as notice
            } else if (maturityValue === 'Mature' && healthRiskValue === 'Moderate Risk') {
                recommendation = 'The package is stable but may introduce some moderate risks.';
                logFunction = core.warning; // Moderate risk, log as warning
            } else if (maturityValue === 'Mature' && healthRiskValue === 'High Risk') {
                recommendation = 'The package is stable but introduces high risks.';
                logFunction = core.error; // High risk, log as error
            } else if (maturityValue === 'Developing' && healthRiskValue === 'Healthy') {
                recommendation = 'The package is in development but poses low risks.';
                logFunction = core.notice; // Developing but healthy, log as notice
            } else if (maturityValue === 'Experimental' || healthRiskValue === 'High Risk') {
                recommendation = 'This package may pose significant risks to stability and maintainability.';
                logFunction = core.error; // Experimental or high risk, log as error
            } else if (maturityValue === 'Legacy') {
                recommendation = 'This package is legacy and may not be stable, consider alternatives.';
                logFunction = core.warning; // Legacy package, log as warning
            } else if (
                ['Not Found', 'Unknown', 'Placeholder'].includes(maturityValue) || 
                ['Not Found', 'Unknown', 'Placeholder', 'Healthy'].includes(healthRiskValue)
            ) {
                recommendation = 'Insufficient data to make an informed recommendation.';
                logFunction = core.notice; // Uncertain data or healthy, log as notice
            } else {
                recommendation = 'Insufficient data to make an informed recommendation.';
                logFunction = core.warning; // General warning for unspecified cases
            }

<<<<<<< HEAD
            core.notice(`Package ${packageName} (${ecosystem}): (Maturity: ${maturityValue}, Health: ${healthRiskValue}). ${recommendation}`, {
=======
            // Add annotation to the specific file and line number
            logFunction(`Package ${packageName} (${ecosystem}): (Maturity: ${maturityValue}, Health: ${healthRiskValue}). ${recommendation}`, {
>>>>>>> b7d250bf
                file: filePath,
                startLine: lineNumber,
                endLine: lineNumber
            });
        } else {
<<<<<<< HEAD
            core.error(`Package ${packageName} (${ecosystem}) not found.`, {
=======
            // When the package is not found, use core.notice
            core.notice(`Package ${packageName} (${ecosystem}) not found.`, {
>>>>>>> b7d250bf
                file: filePath,
                startLine: lineNumber,
                endLine: lineNumber
            });
        }
    } catch (error) {
        core.error(`Error looking up package ${packageName} (${ecosystem}): ${error.message}`, {
            file: filePath,
            startLine: lineNumber,
            endLine: lineNumber
        });
    }
}

async function processLines(filePath, lines, ecosystem) {
    for (let index = 1; index <= lines.length; index++) {
        const line = lines[index - 1];
        if (!line.trim()) continue;

        const packageName = processPackageLine(line);
        if (packageName) {
            if (!isValidPackageName(packageName)) {
                core.error(`Invalid package name: ${packageName}`, {
                    file: filePath,
                    startLine: index,
                    endLine: index
                });
            } else {
                await annotatePackage(packageName, filePath, index, ecosystem);
            }
        }
    }
}

async function processPipRequirements(filePath) {
    try {
        const lines = (await fs.readFile(filePath, 'utf-8')).split('\n');
        await processLines(filePath, lines, 'pip');
    } catch (error) {
        core.setFailed(`Failed to read ${filePath}: ${error.message}`);
    }
}

async function* getDependenciesWithLineNumbers(filePath) {
    const fileContent = await fs.readFile(filePath, 'utf8');
    const lines = fileContent.split('\n');

    let inDependencies = false;
    let inPipDependencies = false;
    let lineNumber = 0;

    for (const line of lines) {
        lineNumber++;
        if (line.trim() === 'dependencies:') {
            inDependencies = true;
            continue;
        }
        if (inDependencies && line.trim() === '- pip:') {
            inPipDependencies = true;
            continue;
        }

        // Handle flow-style dependencies, e.g., "dependencies: [dep_a, dep_b]"
        if (inDependencies && line.trim().startsWith('- [')) {
            const dependencies = line
                .substring(line.indexOf('[') + 1, line.indexOf(']'))
                .split(',')
                .map(dep => dep.trim());

            for (const dependency of dependencies) {
                if (dependency) {
                    yield { dependency, lineNumber, ecosystem: 'conda' };
                }
            }
        }

        if (inDependencies && line.trim().startsWith('-') && !inPipDependencies && !line.trim().startsWith('- [')) {
            const dependency = line.trim().substring(2);
            yield { dependency, lineNumber, ecosystem: 'conda' };
        } else if (inPipDependencies && line.trim().startsWith('-')) {
            const dependency = line.trim().substring(2);
            yield { dependency, lineNumber, ecosystem: 'pip' };
        } else if (inPipDependencies && !line.trim().startsWith('-')) {
            inPipDependencies = false;
        }
    }
}

async function processCondaEnvironment(filePath) {
    try {
        for await (const dep of getDependenciesWithLineNumbers(filePath)) {
            const { dependency, lineNumber, ecosystem } = dep;
            const packageName = stripVersion(dependency);
            if (packageName && isValidPackageName(packageName)) {
                await annotatePackage(packageName, filePath, lineNumber, ecosystem);
            }
        }
    } catch (error) {
        core.setFailed(`Failed to read ${filePath}: ${error.message}`);
    }
}

async function run() {
    const ecosystem = core.getInput('package-ecosystem', { required: true });

    if (ecosystem === 'pip') {
        await processPipRequirements('requirements.txt');
    } else if (ecosystem === 'conda') {
        await processCondaEnvironment('environment.yml');
    } else {
        core.setFailed(`Unsupported package ecosystem: ${ecosystem}`);
    }
}

run();<|MERGE_RESOLUTION|>--- conflicted
+++ resolved
@@ -79,23 +79,15 @@
                 logFunction = core.warning; // General warning for unspecified cases
             }
 
-<<<<<<< HEAD
-            core.notice(`Package ${packageName} (${ecosystem}): (Maturity: ${maturityValue}, Health: ${healthRiskValue}). ${recommendation}`, {
-=======
             // Add annotation to the specific file and line number
             logFunction(`Package ${packageName} (${ecosystem}): (Maturity: ${maturityValue}, Health: ${healthRiskValue}). ${recommendation}`, {
->>>>>>> b7d250bf
                 file: filePath,
                 startLine: lineNumber,
                 endLine: lineNumber
             });
         } else {
-<<<<<<< HEAD
-            core.error(`Package ${packageName} (${ecosystem}) not found.`, {
-=======
             // When the package is not found, use core.notice
             core.notice(`Package ${packageName} (${ecosystem}) not found.`, {
->>>>>>> b7d250bf
                 file: filePath,
                 startLine: lineNumber,
                 endLine: lineNumber
