--- conflicted
+++ resolved
@@ -21,10 +21,16 @@
     return stripVersion(cleanLine);
 }
 
-<<<<<<< HEAD
-// Fetch package information from the Score API
-async function fetchPackageScore(packageName) {
-    const url = `https://openteams-score.vercel.app/api/package/pypi/${packageName}`;
+async function fetchPackageScore(packageName, ecosystem) {
+    let url;
+    if (ecosystem === 'pip') {
+        url = `https://openteams-score.vercel.app/api/package/pypi/${packageName}`;
+    } else if (ecosystem === 'conda') {
+        url = `https://openteams-score.vercel.app/api/package/conda/conda-forge/${packageName}`;
+    } else {
+        throw new Error(`Unsupported package ecosystem: ${ecosystem}`);
+    }
+
     try {
         const response = await fetch(url);
         if (response.ok) {
@@ -37,9 +43,9 @@
     }
 }
 
-async function annotatePackage(packageName, filePath, lineNumber) {
-    try {
-        const response = await fetchPackageScore(packageName);
+async function annotatePackage(packageName, filePath, lineNumber, ecosystem) {
+    try {
+        const response = await fetchPackageScore(packageName, ecosystem);
         if (response && response.source) {
             const { maturity, health_risk } = response.source;
             const maturityValue = maturity ? maturity.value : 'Unknown';
@@ -79,181 +85,6 @@
             }
 
             // Add annotation to the specific file and line number
-            logFunction(`Package ${packageName}: (Maturity: ${maturityValue}, Health: ${healthRiskValue}). ${recommendation}`, {
-                file: filePath,
-                startLine: lineNumber,
-                endLine: lineNumber
-            });
-        } else {
-            // When the package is not found, use core.notice
-            core.notice(`Package ${packageName} not found.`, {
-                file: filePath,
-                startLine: lineNumber,
-                endLine: lineNumber
-            });
-        }
-    } catch (error) {
-        core.error(`Error looking up package ${packageName}: ${error.message}`, {
-            file: filePath,
-            startLine: lineNumber,
-            endLine: lineNumber
-        });
-    }
-}
-
-// Fetch modified lines in the PR
-async function getModifiedLines(filePath) {
-  const { context } = github;
-  const baseRef = context.payload.pull_request.base.ref;
-  const headRef = context.payload.pull_request.head.ref;
-
-  try {
-      // Fetch the base branch to ensure we have the latest state of baseRef locally
-      await execPromise(`git fetch origin ${baseRef}`);
-
-      // Get the diff between the base branch and the current branch without checking out baseRef
-      const { stdout, stderr } = await execPromise(`git diff origin/${baseRef} ${headRef} -- ${filePath}`);
-      if (stderr) {
-          throw new Error(`Error fetching diff: ${stderr}`);
-      }
-
-      const patchLines = stdout.split('\n');
-      const modifiedLines = [];
-
-      let lineNumber = 0;
-
-      // Parse the diff to find the modified lines
-      for (const line of patchLines) {
-          if (line.startsWith('@@')) {
-              const match = /@@ -\d+,\d+ \+(\d+),/.exec(line);
-              lineNumber = match ? parseInt(match[1], 10) : lineNumber;
-          } else if (line.startsWith('+') && !line.startsWith('+++')) {
-              // Add the current line number if it's an addition
-              modifiedLines.push(lineNumber);
-              lineNumber++;
-          } else if (!line.startsWith('-')) {
-              // If it's a context line (not removed), increment the line number
-              lineNumber++;
-          }
-      }
-
-      return modifiedLines;
-  } catch (error) {
-      core.setFailed(`Error getting modified lines: ${error.message}`);
-      return [];
-  }
-}
-
-// Main function to process the requirements.txt file for pip packages
-async function run() {
-    const filePath = 'requirements.txt';
-    const ecosystem = core.getInput('package-ecosystem', { required: true });
-    const annotateModifiedOnly = core.getInput('annotate-modified-only') === 'true';
-
-    if (ecosystem !== 'pip') {
-        core.setFailed(`Unsupported package ecosystem: ${ecosystem}`);
-        return;
-    }
-
-    let modifiedLines = [];
-    if (annotateModifiedOnly) {
-        modifiedLines = await getModifiedLines(filePath);
-        if (modifiedLines.length === 0) {
-            core.info(`No modified lines found in ${filePath}`);
-            return;
-        }
-    }
-
-    try {
-        const packages = (await fs.readFile(filePath, 'utf-8')).split('\n').filter(pkg => pkg);
-
-        packages.forEach((packageLine, index) => {
-            const packageName = processPackageLine(packageLine);
-            const lineNumber = index + 1;
-
-            if (packageName) {
-                if (!isValidPackageName(packageName)) {
-                    core.error(`Invalid package name: ${packageName}`, {
-                        file: filePath,
-                        startLine: lineNumber,
-                        endLine: lineNumber
-                    });
-                    return;
-                }
-
-                if (!annotateModifiedOnly || modifiedLines.includes(lineNumber)) {
-                    annotatePackage(packageName, filePath, lineNumber);
-                }
-            }
-        });
-    } catch (error) {
-        core.setFailed(`Failed to read ${filePath}: ${error.message}`);
-    }
-=======
-async function fetchPackageScore(packageName, ecosystem) {
-    let url;
-    if (ecosystem === 'pip') {
-        url = `https://openteams-score.vercel.app/api/package/pypi/${packageName}`;
-    } else if (ecosystem === 'conda') {
-        url = `https://openteams-score.vercel.app/api/package/conda/conda-forge/${packageName}`;
-    } else {
-        throw new Error(`Unsupported package ecosystem: ${ecosystem}`);
-    }
-
-    try {
-        const response = await fetch(url);
-        if (response.ok) {
-            return await response.json();
-        } else {
-            throw new Error(`Request failed with status code ${response.status}`);
-        }
-    } catch (error) {
-        throw new Error(`Error fetching package ${packageName}: ${error.message}`);
-    }
-}
-
-async function annotatePackage(packageName, filePath, lineNumber, ecosystem) {
-    try {
-        const response = await fetchPackageScore(packageName, ecosystem);
-        if (response && response.source) {
-            const { maturity, health_risk } = response.source;
-            const maturityValue = maturity ? maturity.value : 'Unknown';
-            const healthRiskValue = health_risk ? health_risk.value : 'Unknown';
-
-            let recommendation = '';
-            let logFunction = core.notice; // Default log level is notice
-
-            // Determine log level and recommendation based on maturity and health risk
-            if (maturityValue === 'Mature' && healthRiskValue === 'Healthy') {
-                recommendation = 'This package is likely to enhance stability and maintainability with minimal risks.';
-                logFunction = core.notice; // Healthy package, log as notice
-            } else if (maturityValue === 'Mature' && healthRiskValue === 'Moderate Risk') {
-                recommendation = 'The package is stable but may introduce some moderate risks.';
-                logFunction = core.warning; // Moderate risk, log as warning
-            } else if (maturityValue === 'Mature' && healthRiskValue === 'High Risk') {
-                recommendation = 'The package is stable but introduces high risks.';
-                logFunction = core.error; // High risk, log as error
-            } else if (maturityValue === 'Developing' && healthRiskValue === 'Healthy') {
-                recommendation = 'The package is in development but poses low risks.';
-                logFunction = core.notice; // Developing but healthy, log as notice
-            } else if (maturityValue === 'Experimental' || healthRiskValue === 'High Risk') {
-                recommendation = 'This package may pose significant risks to stability and maintainability.';
-                logFunction = core.error; // Experimental or high risk, log as error
-            } else if (maturityValue === 'Legacy') {
-                recommendation = 'This package is legacy and may not be stable, consider alternatives.';
-                logFunction = core.warning; // Legacy package, log as warning
-            } else if (
-                ['Not Found', 'Unknown', 'Placeholder'].includes(maturityValue) || 
-                ['Not Found', 'Unknown', 'Placeholder', 'Healthy'].includes(healthRiskValue)
-            ) {
-                recommendation = 'Insufficient data to make an informed recommendation.';
-                logFunction = core.notice; // Uncertain data or healthy, log as notice
-            } else {
-                recommendation = 'Insufficient data to make an informed recommendation.';
-                logFunction = core.warning; // General warning for unspecified cases
-            }
-
-            // Add annotation to the specific file and line number
             logFunction(`Package ${packageName} (${ecosystem}): (Maturity: ${maturityValue}, Health: ${healthRiskValue}). ${recommendation}`, {
                 file: filePath,
                 startLine: lineNumber,
@@ -364,17 +195,94 @@
     }
 }
 
+// Fetch modified lines in the PR
+async function getModifiedLines(filePath) {
+    const { context } = github;
+    const baseRef = context.payload.pull_request.base.ref;
+    const headRef = context.payload.pull_request.head.ref;
+  
+    try {
+        // Fetch the base branch to ensure we have the latest state of baseRef locally
+        await execPromise(`git fetch origin ${baseRef}`);
+  
+        // Get the diff between the base branch and the current branch without checking out baseRef
+        const { stdout, stderr } = await execPromise(`git diff origin/${baseRef} ${headRef} -- ${filePath}`);
+        if (stderr) {
+            throw new Error(`Error fetching diff: ${stderr}`);
+        }
+  
+        const patchLines = stdout.split('\n');
+        const modifiedLines = [];
+  
+        let lineNumber = 0;
+  
+        // Parse the diff to find the modified lines
+        for (const line of patchLines) {
+            if (line.startsWith('@@')) {
+                const match = /@@ -\d+,\d+ \+(\d+),/.exec(line);
+                lineNumber = match ? parseInt(match[1], 10) : lineNumber;
+            } else if (line.startsWith('+') && !line.startsWith('+++')) {
+                // Add the current line number if it's an addition
+                modifiedLines.push(lineNumber);
+                lineNumber++;
+            } else if (!line.startsWith('-')) {
+                // If it's a context line (not removed), increment the line number
+                lineNumber++;
+            }
+        }
+  
+        return modifiedLines;
+    } catch (error) {
+        core.setFailed(`Error getting modified lines: ${error.message}`);
+        return [];
+    }
+}
+  
+// Main function to process the requirements.txt file for pip packages
 async function run() {
+    const filePath = 'requirements.txt';
     const ecosystem = core.getInput('package-ecosystem', { required: true });
-
-    if (ecosystem === 'pip') {
-        await processPipRequirements('requirements.txt');
-    } else if (ecosystem === 'conda') {
-        await processCondaEnvironment('environment.yml');
-    } else {
+    const annotateModifiedOnly = core.getInput('annotate-modified-only') === 'true';
+
+    if (ecosystem !== 'pip') {
         core.setFailed(`Unsupported package ecosystem: ${ecosystem}`);
-    }
->>>>>>> 04afa925
+        return;
+    }
+
+    let modifiedLines = [];
+    if (annotateModifiedOnly) {
+        modifiedLines = await getModifiedLines(filePath);
+        if (modifiedLines.length === 0) {
+            core.info(`No modified lines found in ${filePath}`);
+            return;
+        }
+    }
+
+    try {
+        const packages = (await fs.readFile(filePath, 'utf-8')).split('\n').filter(pkg => pkg);
+
+        packages.forEach((packageLine, index) => {
+            const packageName = processPackageLine(packageLine);
+            const lineNumber = index + 1;
+
+            if (packageName) {
+                if (!isValidPackageName(packageName)) {
+                    core.error(`Invalid package name: ${packageName}`, {
+                        file: filePath,
+                        startLine: lineNumber,
+                        endLine: lineNumber
+                    });
+                    return;
+                }
+
+                if (!annotateModifiedOnly || modifiedLines.includes(lineNumber)) {
+                    annotatePackage(packageName, filePath, lineNumber);
+                }
+            }
+        });
+    } catch (error) {
+        core.setFailed(`Failed to read ${filePath}: ${error.message}`);
+    }
 }
 
 run();